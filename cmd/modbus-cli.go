package main

import (
	"crypto/tls"
	"encoding/hex"
	"errors"
	"flag"
	"fmt"
	"os"
	"strconv"
	"strings"
	"time"

	"github.com/simonvetter/modbus"
	"go.bug.st/serial"
)

func main() {
	var err error
	var help bool
	var client *modbus.Client
	var config *modbus.Configuration
	var target string
	var caPath string   // path to TLS CA/server certificate
	var certPath string // path to TLS client certificate
	var keyPath string  // path to TLS client key
	var clientKeyPair tls.Certificate
	var speed int
	var dataBits int
	var parity string
	var stopBits string
	var endianness string
	var wordOrder string
	var timeout string
	var cEndianess modbus.Endianness
	var cWordOrder modbus.WordOrder
	var unitID uint
	var runList []operation

	flag.StringVar(&target, "target", "", "target device to connect to (e.g. tcp://somehost:502) [required]")
	flag.IntVar(&speed, "speed", 19200, "serial bus speed in bps (rtu)")
	flag.IntVar(&dataBits, "data-bits", 8, "number of bits per character on the serial bus (rtu)")
	flag.StringVar(&parity, "parity", "none", "parity bit <none|even|odd> on the serial bus (rtu)")
	flag.StringVar(&stopBits, "stop-bits", "2", "number of stop bits <0|1|1.5|2>) on the serial bus (rtu)")
	flag.StringVar(&timeout, "timeout", "3s", "timeout value")
	flag.StringVar(&endianness, "endianness", "big", "register endianness <little|big>")
	flag.StringVar(&wordOrder, "word-order", "highfirst", "word ordering for 32-bit registers <highfirst|hf|lowfirst|lf>")
	flag.UintVar(&unitID, "unit-id", 1, "unit/slave id to use")
	flag.StringVar(&certPath, "cert", "", "path to TLS client certificate")
	flag.StringVar(&keyPath, "key", "", "path to TLS client key")
	flag.StringVar(&caPath, "ca", "", "path to TLS CA/server certificate")
	flag.BoolVar(&help, "help", false, "show a wall-of-text help message")
	flag.Parse()

	if help {
		displayHelp()
		os.Exit(0)
	}

	if target == "" {
		fmt.Printf("no target specified, please use --target\n")
		os.Exit(1)
	}

	// create and populate the client configuration object
	config = &modbus.Configuration{
		URL:      target,
		Speed:    speed,
		DataBits: dataBits,
	}

	switch parity {
	case "none":
		config.Parity = serial.NoParity
	case "odd":
		config.Parity = serial.OddParity
	case "even":
		config.Parity = serial.EvenParity
	default:
		fmt.Printf("unknown parity setting '%s' (should be one of none, odd or even)\n",
			parity)
		os.Exit(1)
	}
	switch stopBits {
	case "1":
		config.StopBits = serial.OneStopBit
	case "1.5":
		config.StopBits = serial.OnePointFiveStopBits
	case "2":
		config.StopBits = serial.TwoStopBits
	default:
		fmt.Printf("unknown stop-bits setting '%s' (should be one of 1, 1.5 or 2)\n",
			stopBits)
		os.Exit(1)
	}

	config.Timeout, err = time.ParseDuration(timeout)
	if err != nil {
		fmt.Printf("failed to parse timeout setting '%s': %v\n", timeout, err)
		os.Exit(1)
	}

	// parse encoding (endianness and word order) settings
	switch endianness {
	case "big":
		cEndianess = modbus.BigEndian
	case "little":
		cEndianess = modbus.LittleEndian
	default:
		fmt.Printf("unknown endianness setting '%s' (should either be big or little)\n",
			endianness)
		os.Exit(1)
	}

	switch wordOrder {
	case "highfirst", "hf":
		cWordOrder = modbus.HighWordFirst
	case "lowfirst", "lf":
		cWordOrder = modbus.LowWordFirst
	default:
		fmt.Printf("unknown word order setting '%s' (should be one of highfirst, hf, littlefirst, lf)\n",
			wordOrder)
		os.Exit(1)
	}

	// handle TLS options
	if strings.HasPrefix(target, "tcp+tls://") {
		if certPath == "" {
			fmt.Print("TLS requested but no client certificate given, please use --cert\n")
			os.Exit(1)
		}

		if keyPath == "" {
			fmt.Print("TLS requested but no client key given, please use --key\n")
			os.Exit(1)
		}

		if caPath == "" {
			fmt.Print("TLS requested but no CA/server cert given, please use --ca\n")
			os.Exit(1)
		}

		clientKeyPair, err = tls.LoadX509KeyPair(certPath, keyPath)
		if err != nil {
			fmt.Printf("failed to load client tls key pair: %v\n", err)
			os.Exit(1)
		}
		config.TLSClientCert = &clientKeyPair

		config.TLSRootCAs, err = modbus.LoadCertPool(caPath)
		if err != nil {
			fmt.Printf("failed to load tls CA/server certificate: %v\n", err)
			os.Exit(1)
		}
	}

	if len(flag.Args()) == 0 {
		fmt.Printf("nothing to do.\n")
		os.Exit(0)
	}

	// parse arguments and build a list of objects
	for _, arg := range flag.Args() {
		var splitArgs []string
		var o operation

		splitArgs = strings.Split(arg, ":")
		if len(splitArgs) < 2 && splitArgs[0] != "repeat" && splitArgs[0] != "date" {
			fmt.Printf("illegal command format (should be command:arg1:arg2..., e.g. rh:uint32:0x1000+5)\n")
			os.Exit(2)
		}

		switch splitArgs[0] {
		case "rc", "readCoil", "readCoils",
			"rdi", "readDiscreteInput", "readDiscreteInputs":

			if len(splitArgs) != 2 {
				fmt.Printf("need exactly 1 argument after rc/rdi, got %v\n",
					len(splitArgs)-1)
				os.Exit(2)
			}

			if splitArgs[0] == "rc" || splitArgs[0] == "readCoil" || splitArgs[0] == "readCoils" {
				o.isCoil = true
			}

			o.op = readBools
			o.addr, o.quantity, err = parseAddressAndQuantity(splitArgs[1])
			if err != nil {
				fmt.Printf("failed to parse address ('%v'): %v\n", splitArgs[1], err)
				os.Exit(2)
			}

		case "rh", "readHoldingRegister", "readHoldingRegisters",
			"ri", "readInputRegister", "readInputRegisters":

			if len(splitArgs) != 3 {
				fmt.Printf("need exactly 2 arguments after rh/ri, got %v\n",
					len(splitArgs)-1)
				os.Exit(2)
			}

			if splitArgs[0] == "rh" || splitArgs[0] == "readHoldingRegister" ||
				splitArgs[0] == "readHoldingRegisters" {
				o.isHoldingReg = true
			}

			switch splitArgs[1] {
			case "uint16":
				o.op = readUint16
			case "int16":
				o.op = readInt16
			case "uint32":
				o.op = readUint32
			case "int32":
				o.op = readInt32
			case "float32":
				o.op = readFloat32
			case "uint64":
				o.op = readUint64
			case "int64":
				o.op = readInt64
			case "float64":
				o.op = readFloat64
			case "bytes":
				o.op = readBytes
			default:
				fmt.Printf("unknown register type '%v' (should be one of "+
					"[u]unt16, [u]int32, [u]int64, float32, float64, bytes)\n",
					splitArgs[1])
				os.Exit(2)
			}

			o.addr, o.quantity, err = parseAddressAndQuantity(splitArgs[2])
			if err != nil {
				fmt.Printf("failed to parse address ('%v'): %v\n", splitArgs[2], err)
				os.Exit(2)
			}

		case "wc", "writeCoil":
			if len(splitArgs) != 3 {
				fmt.Printf("need exactly 2 arguments after writeCoil, got %v\n",
					len(splitArgs)-1)
				os.Exit(2)
			}

			o.op = writeCoil
			o.addr, err = parseUint16(splitArgs[1])
			if err != nil {
				fmt.Printf("failed to parse address ('%v'): %v\n", splitArgs[1], err)
				os.Exit(2)
			}

			switch splitArgs[2] {
			case "true":
				o.coil = true
			case "false":
				o.coil = false
			default:
				fmt.Printf("failed to parse coil value '%v' (should either be true or false)\n",
					splitArgs[2])
				os.Exit(2)
			}

		case "wr", "writeRegister":
			if len(splitArgs) != 4 {
				fmt.Printf("need exactly 3 arguments after writeRegister, got %v\n",
					len(splitArgs)-1)
				os.Exit(2)
			}

			o.addr, err = parseUint16(splitArgs[2])
			if err != nil {
				fmt.Printf("failed to parse address ('%v'): %v\n", splitArgs[2], err)
				os.Exit(2)
			}

			switch splitArgs[1] {
			case "uint16":
				o.op = writeUint16
				o.u16, err = parseUint16(splitArgs[3])

			case "int16":
				o.op = writeInt16
				o.u16, err = parseInt16(splitArgs[3])

			case "uint32":
				o.op = writeUint32
				o.u32, err = parseUint32(splitArgs[3])

			case "int32":
				o.op = writeInt32
				o.u32, err = parseInt32(splitArgs[3])

			case "float32":
				o.op = writeFloat32
				o.f32, err = parseFloat32(splitArgs[3])

			case "uint64":
				o.op = writeUint64
				o.u64, err = parseUint64(splitArgs[3])

			case "int64":
				o.op = writeInt64
				o.u64, err = parseInt64(splitArgs[3])

			case "float64":
				o.op = writeFloat64
				o.f64, err = parseFloat64(splitArgs[3])

			case "bytes":
				o.op = writeBytes
				o.bytes, err = parseHexBytes(splitArgs[3])

			case "string":
				o.op = writeBytes
				o.bytes = []byte(splitArgs[3])
				err = nil

			default:
				fmt.Printf("unknown register type '%v' (should be one of "+
					"[u]unt16, [u]int32, [u]int64, float32, float64, bytes, string)\n",
					splitArgs[1])
				os.Exit(2)
			}

			if err != nil {
				fmt.Printf("failed to parse '%s' as %s: %v\n", splitArgs[3], splitArgs[1], err)
				os.Exit(2)
			}

		case "sleep":
			if len(splitArgs) != 2 {
				fmt.Printf("need exactly 1 argument after sleep, got %v\n",
					len(splitArgs)-1)
				os.Exit(2)
			}

			o.op = sleep
			o.duration, err = time.ParseDuration(splitArgs[1])
			if err != nil {
				fmt.Printf("failed to parse '%s' as duration: %v\n", splitArgs[1], err)
				os.Exit(2)
			}

		case "suid", "setUnitId", "sid":
			if len(splitArgs) != 2 {
				fmt.Printf("need exactly 1 argument after setUnitId, got %v\n",
					len(splitArgs)-1)
				os.Exit(2)
			}

			o.unitID, err = parseUnitID(splitArgs[1])
			if err != nil {
				fmt.Printf("failed to parse '%s' as unit id: %v\n", splitArgs[1], err)
				os.Exit(2)
			}

		case "repeat":
			if len(splitArgs) != 1 {
				fmt.Printf("repeat takes no arguments, got %v\n",
					len(splitArgs)-1)
				os.Exit(2)
			}

			o.op = repeat

		case "date":
			if len(splitArgs) != 1 {
				fmt.Printf("date takes no arguments, got %v\n",
					len(splitArgs)-1)
				os.Exit(2)
			}

			o.op = date

		case "scan":
			if len(splitArgs) != 2 {
				fmt.Printf("need exactly 1 argument after scan, got %v\n",
					len(splitArgs)-1)
				os.Exit(2)
			}

			switch splitArgs[1] {
			case "c", "coils":
<<<<<<< HEAD
				o.op = scanBools
				o.isCoil = true
			case "di", "discreteInputs":
				o.op = scanBools
				o.isCoil = false
			case "h", "hr", "holding", "holdingRegisters":
				o.op = scanRegisters
				o.isHoldingReg = true
			case "i", "ir", "input", "inputRegisters":
				o.op = scanRegisters
				o.isHoldingReg = false
			default:
				fmt.Printf("unknown register type '%v' (valid options <coils|di|hr|ir>\n",
					splitArgs[1])
=======
				o.op           = scanBools
				o.isCoil       = true
			case "di", "discreteInputs":
				o.op           = scanBools
				o.isCoil       = false
			case "h", "hr", "holding", "holdingRegisters":
				o.op           = scanRegisters
				o.isHoldingReg = true
			case "i", "ir", "input", "inputRegisters":
				o.op           = scanRegisters
				o.isHoldingReg = false
			case "s", "sid":
				o.op           = scanUnitId
			default:
				fmt.Printf("unknown scan/register type '%s' (valid options <coils|di|hr|ir|s>\n",
					   splitArgs[1])
>>>>>>> e3c15711
				os.Exit(2)
			}

		case "ping":
			if len(splitArgs) < 2 || len(splitArgs) > 3 {
				fmt.Printf("need 1 or 2 arguments after ping, got %v\n",
					len(splitArgs)-1)
				os.Exit(2)
			}

			o.op = ping
			o.quantity, err = parseUint16(splitArgs[1])
			if err != nil {
				fmt.Printf("failed to parse ping count ('%v'): %v\n", splitArgs[1], err)
				os.Exit(2)
			}

			if o.quantity == 0 {
				fmt.Printf("illegal ping count value (must be >= 1)\n")
				os.Exit(2)
			}

			if len(splitArgs) == 3 {
				o.duration, err = time.ParseDuration(splitArgs[2])
				if err != nil {
					fmt.Printf("failed to parse '%s' as duration: %v\n", splitArgs[2], err)
					os.Exit(2)
				}
			}

		default:
			fmt.Printf("unsupported command '%v'\n", splitArgs[0])
			os.Exit(2)
		}

		runList = append(runList, o)

	}

	// create the modbus client
	client, err = modbus.NewClient(config)
	if err != nil {
		fmt.Printf("failed to create client: %v\n", err)
		os.Exit(1)
	}

	err = client.SetEncoding(cEndianess, cWordOrder)
	if err != nil {
		fmt.Printf("failed to set encoding: %v\n", err)
		os.Exit(1)
	}

	// set the initial unit id (note: this can be changed later at runtime through
	// the setUnitId command)
	if unitID > 0xff {
		fmt.Printf("set unit id: value '%v' out of range\n", unitID)
		os.Exit(1)
	}

	// connect to the remote host/open the serial port
	err = client.Open()
	if err != nil {
		fmt.Printf("failed to open client: %v\n", err)
		os.Exit(2)
	}

	for opIdx := 0; opIdx < len(runList); opIdx++ {
		var o *operation = &runList[opIdx]

		switch o.op {
		case readBools:
			var res []bool

			if o.isCoil {
				res, err = client.ReadCoils(uint8(unitID), o.addr, o.quantity+1)
			} else {
				res, err = client.ReadDiscreteInputs(uint8(unitID), o.addr, o.quantity+1)
			}
			if err != nil {
				fmt.Printf("failed to read coils/discrete inputs: %v\n", err)
			} else {
				for idx := range res {
					fmt.Printf("0x%04x\t%-5v : %v\n", o.addr+uint16(idx),
						o.addr+uint16(idx),
						res[idx])
				}
			}

		case readUint16, readInt16:
			var res []uint16

			if o.isHoldingReg {
				res, err = client.ReadRegisters(uint8(unitID), o.addr, o.quantity+1, modbus.HoldingRegister)
			} else {
				res, err = client.ReadRegisters(uint8(unitID), o.addr, o.quantity+1, modbus.InputRegister)
			}
			if err != nil {
				fmt.Printf("failed to read holding/input registers: %v\n", err)
			} else {
				for idx := range res {
					if o.op == readUint16 {
						fmt.Printf("0x%04x\t%-5v : 0x%04x\t%v\n",
							o.addr+uint16(idx),
							o.addr+uint16(idx),
							res[idx], res[idx])
					} else {
						fmt.Printf("0x%04x\t%-5v : 0x%04x\t%v\n",
							o.addr+uint16(idx),
							o.addr+uint16(idx),
							res[idx], int16(res[idx]))
					}
				}
			}

		case readUint32, readInt32:
			var res []uint32

			if o.isHoldingReg {
				res, err = client.ReadUint32s(uint8(unitID), o.addr, o.quantity+1, modbus.HoldingRegister)
			} else {
				res, err = client.ReadUint32s(uint8(unitID), o.addr, o.quantity+1, modbus.InputRegister)
			}
			if err != nil {
				fmt.Printf("failed to read holding/input registers: %v\n", err)
			} else {
				for idx := range res {
					if o.op == readUint32 {
						fmt.Printf("0x%04x\t%-5v : 0x%08x\t%v\n",
							o.addr+(uint16(idx)*2),
							o.addr+(uint16(idx)*2),
							res[idx], res[idx])
					} else {
						fmt.Printf("0x%04x\t%-5v : 0x%08x\t%v\n",
							o.addr+(uint16(idx)*2),
							o.addr+(uint16(idx)*2),
							res[idx], int32(res[idx]))
					}
				}
			}

		case readFloat32:
			var res []float32

			if o.isHoldingReg {
				res, err = client.ReadFloat32s(uint8(unitID), o.addr, o.quantity+1, modbus.HoldingRegister)
			} else {
				res, err = client.ReadFloat32s(uint8(unitID), o.addr, o.quantity+1, modbus.InputRegister)
			}
			if err != nil {
				fmt.Printf("failed to read holding/input registers: %v\n", err)
			} else {
				for idx := range res {
					fmt.Printf("0x%04x\t%-5v : %f\n",
						o.addr+(uint16(idx)*2),
						o.addr+(uint16(idx)*2),
						res[idx])
				}
			}

		case readUint64, readInt64:
			var res []uint64

			if o.isHoldingReg {
				res, err = client.ReadUint64s(uint8(unitID), o.addr, o.quantity+1, modbus.HoldingRegister)
			} else {
				res, err = client.ReadUint64s(uint8(unitID), o.addr, o.quantity+1, modbus.InputRegister)
			}
			if err != nil {
				fmt.Printf("failed to read holding/input registers: %v\n", err)
			} else {
				for idx := range res {
					if o.op == readUint64 {
						fmt.Printf("0x%04x\t%-5v : 0x%016x\t%v\n",
							o.addr+(uint16(idx)*4),
							o.addr+(uint16(idx)*4),
							res[idx], res[idx])
					} else {
						fmt.Printf("0x%04x\t%-5v : 0x%016x\t%v\n",
							o.addr+(uint16(idx)*4),
							o.addr+(uint16(idx)*4),
							res[idx], int64(res[idx]))
					}
				}
			}

		case readFloat64:
			var res []float64

			if o.isHoldingReg {
				res, err = client.ReadFloat64s(uint8(unitID), o.addr, o.quantity+1, modbus.HoldingRegister)
			} else {
				res, err = client.ReadFloat64s(uint8(unitID), o.addr, o.quantity+1, modbus.InputRegister)
			}
			if err != nil {
				fmt.Printf("failed to read holding/input registers: %v\n", err)
			} else {
				for idx := range res {
					fmt.Printf("0x%04x\t%-5v : %f\n",
						o.addr+(uint16(idx)*4),
						o.addr+(uint16(idx)*4),
						res[idx])
				}
			}

		case readBytes:
			var res []byte

			if o.isHoldingReg {
				res, err = client.ReadBytes(uint8(unitID), o.addr, o.quantity+1, modbus.HoldingRegister)
			} else {
				res, err = client.ReadBytes(uint8(unitID), o.addr, o.quantity+1, modbus.InputRegister)
			}
			if err != nil {
				fmt.Printf("failed to read holding/input registers: %v\n", err)
			} else {
				for idx := range res {
					if (idx % 16) == 0 {
						fmt.Printf("0x%04x\t%-5v : ",
							o.addr+(uint16(idx/2)), o.addr+(uint16(idx/2)))
					}
					fmt.Printf("%02x", res[idx])

					if (idx%16) == 15 || idx == len(res)-1 {
						fmt.Printf(" <%s>\n",
							decodeString(res[(idx/16*16):(idx/16*16)+(idx%16)+1]))
					} else if (idx % 16) == 7 {
						fmt.Printf(" ")
					}
				}
			}

		case writeCoil:
			err = client.WriteCoil(uint8(unitID), o.addr, o.coil)
			if err != nil {
				fmt.Printf("failed to write %v at coil address 0x%04x: %v\n",
					o.coil, o.addr, err)
			} else {
				fmt.Printf("wrote %v at coil address 0x%04x\n",
					o.coil, o.addr)
			}

		case writeUint16:
			err = client.WriteRegister(uint8(unitID), o.addr, o.u16)
			if err != nil {
				fmt.Printf("failed to write %v at register address 0x%04x: %v\n",
					o.u16, o.addr, err)
			} else {
				fmt.Printf("wrote %v at register address 0x%04x\n",
					o.u16, o.addr)
			}

		case writeInt16:
			err = client.WriteRegister(uint8(unitID), o.addr, o.u16)
			if err != nil {
				fmt.Printf("failed to write %v at register address 0x%04x: %v\n",
					int16(o.u16), o.addr, err)
			} else {
				fmt.Printf("wrote %v at register address 0x%04x\n",
					int16(o.u16), o.addr)
			}

		case writeUint32:
			err = client.WriteUint32(uint8(unitID), o.addr, o.u32)
			if err != nil {
				fmt.Printf("failed to write %v at address 0x%04x: %v\n",
					o.u32, o.addr, err)
			} else {
				fmt.Printf("wrote %v at address 0x%04x\n",
					o.u32, o.addr)
			}

		case writeInt32:
			err = client.WriteUint32(uint8(unitID), o.addr, o.u32)
			if err != nil {
				fmt.Printf("failed to write %v at address 0x%04x: %v\n",
					int32(o.u32), o.addr, err)
			} else {
				fmt.Printf("wrote %v at address 0x%04x\n",
					int32(o.u32), o.addr)
			}

		case writeFloat32:
			err = client.WriteFloat32(uint8(unitID), o.addr, o.f32)
			if err != nil {
				fmt.Printf("failed to write %f at address 0x%04x: %v\n",
					o.f32, o.addr, err)
			} else {
				fmt.Printf("wrote %f at address 0x%04x\n",
					o.f32, o.addr)
			}

		case writeUint64:
			err = client.WriteUint64(uint8(unitID), o.addr, o.u64)
			if err != nil {
				fmt.Printf("failed to write %v at address 0x%04x: %v\n",
					o.u64, o.addr, err)
			} else {
				fmt.Printf("wrote %v at address 0x%04x\n",
					o.u64, o.addr)
			}

		case writeInt64:
			err = client.WriteUint64(uint8(unitID), o.addr, o.u64)
			if err != nil {
				fmt.Printf("failed to write %v at address 0x%04x: %v\n",
					int64(o.u64), o.addr, err)
			} else {
				fmt.Printf("wrote %v at address 0x%04x\n",
					int64(o.u64), o.addr)
			}

		case writeFloat64:
			err = client.WriteFloat64(uint8(unitID), o.addr, o.f64)
			if err != nil {
				fmt.Printf("failed to write %f at address 0x%04x: %v\n",
					o.f64, o.addr, err)
			} else {
				fmt.Printf("wrote %f at address 0x%04x\n",
					o.f64, o.addr)
			}

		case writeBytes:
			err = client.WriteBytes(uint8(unitID), o.addr, o.bytes)
			if err != nil {
				fmt.Printf("failed to write %v at address 0x%04x: %v\n",
					o.bytes, o.addr, err)
			} else {
				fmt.Printf("wrote %v bytes at address 0x%04x\n",
					len(o.bytes), o.addr)
			}

		case sleep:
			time.Sleep(o.duration)

		case repeat:
			// start over
			opIdx = -1

		case date:
			fmt.Printf("%s\n", time.Now().Format(time.RFC3339))

		case scanBools:
			performBoolScan(client, o.isCoil)

		case scanRegisters:
			performRegisterScan(client, o.isHoldingReg)

		case scanUnitId:
			performUnitIdScan(client)

		case ping:
			performPing(client, o.quantity, o.duration)

		default:
			fmt.Printf("unknown operation %v\n", o)
			os.Exit(100)
		}
	}

	return
}

const (
	readBools uint = iota + 1
	readUint16
	readInt16
	readUint32
	readInt32
	readFloat32
	readUint64
	readInt64
	readFloat64
	readBytes
	writeCoil
	writeCoils
	writeUint16
	writeInt16
	writeInt32
	writeUint32
	writeFloat32
	writeInt64
	writeUint64
	writeFloat64
	writeBytes
	sleep
	repeat
	date
	scanBools
	scanRegisters
	scanUnitId
	ping
)

type operation struct {
	op           uint
	addr         uint16
	isCoil       bool
	isHoldingReg bool
	quantity     uint16
	coil         bool
	u16          uint16
	u32          uint32
	f32          float32
	u64          uint64
	f64          float64
	bytes        []byte
	duration     time.Duration
	unitID       uint8
}

func parseUint16(in string) (u16 uint16, err error) {
	var val uint64

	val, err = strconv.ParseUint(in, 0, 16)
	if err == nil {
		u16 = uint16(val)
		return
	}

	return
}

func parseInt16(in string) (u16 uint16, err error) {
	var val int64

	val, err = strconv.ParseInt(in, 0, 16)
	if err == nil {
		u16 = uint16(int16(val))
	}

	return
}

func parseUint32(in string) (u32 uint32, err error) {
	var val uint64

	val, err = strconv.ParseUint(in, 0, 32)
	if err == nil {
		u32 = uint32(val)
		return
	}

	return
}

func parseInt32(in string) (u32 uint32, err error) {
	var val int64

	val, err = strconv.ParseInt(in, 0, 32)
	if err == nil {
		u32 = uint32(int32(val))
	}

	return
}

func parseFloat32(in string) (f32 float32, err error) {
	var val float64

	val, err = strconv.ParseFloat(in, 32)
	if err == nil {
		f32 = float32(val)
	}

	return
}

func parseUint64(in string) (u64 uint64, err error) {
	var val uint64

	val, err = strconv.ParseUint(in, 0, 64)
	if err == nil {
		u64 = val
	}

	return
}

func parseInt64(in string) (u64 uint64, err error) {
	var val int64

	val, err = strconv.ParseInt(in, 0, 64)
	if err == nil {
		u64 = uint64(val)
	}

	return
}

func parseFloat64(in string) (f64 float64, err error) {
	var val float64

	val, err = strconv.ParseFloat(in, 64)
	if err == nil {
		f64 = val
	}

	return
}

func parseAddressAndQuantity(in string) (addr uint16, quantity uint16, err error) {
	var split = strings.Split(in, "+")

	switch {
	case len(split) == 1:
		addr, err = parseUint16(in)

	case len(split) == 2:
		addr, err = parseUint16(split[0])
		if err != nil {
			return
		}
		quantity, err = parseUint16(split[1])
	default:
		err = errors.New("illegal format")
	}

	return
}

func parseUnitID(in string) (addr uint8, err error) {
	var val uint64

	val, err = strconv.ParseUint(in, 0, 8)
	if err == nil {
		addr = uint8(val)
	}

	return
}

func parseHexBytes(in string) (out []byte, err error) {
	out, err = hex.DecodeString(in)

	return
}

func performBoolScan(client *modbus.Client, isCoil bool) {
	var err error
	var addr uint32
	var val bool
	var count uint
	var regType string

	if isCoil {
		regType = "coil"
	} else {
		regType = "discrete input"
	}

	fmt.Printf("starting %s scan\n", regType)

	for addr = 0; addr <= 0xffff; addr++ {
		if isCoil {
			val, err = client.ReadCoil(uint16(addr))
		} else {
			val, err = client.ReadDiscreteInput(uint16(addr))
		}
		if err == modbus.ErrIllegalDataAddress || err == modbus.ErrIllegalFunction {
			// the register does not exist
			continue
		} else if err != nil {
			fmt.Printf("failed to read %s at address 0x%04x: %v\n",
				regType, addr, err)
		} else {
			// we found a coil: display its address and value
			fmt.Printf("0x%04x\t%-5v : %v\n", addr, addr, val)
			count++
		}
	}

	fmt.Printf("found %v %ss\n", count, regType)

	return
}

func performRegisterScan(client *modbus.Client, isHoldingReg bool) {
	var err error
	var addr uint32
	var val uint16
	var count uint
	var regType string

	if isHoldingReg {
		regType = "holding register"
	} else {
		regType = "input register"
	}

	fmt.Printf("starting %s scan\n", regType)

	for addr = 0; addr <= 0xffff; addr++ {
		if isHoldingReg {
			val, err = client.ReadRegister(uint16(addr), modbus.HoldingRegister)
		} else {
			val, err = client.ReadRegister(uint16(addr), modbus.InputRegister)
		}
		if err == modbus.ErrIllegalDataAddress || err == modbus.ErrIllegalFunction {
			// the register does not exist
			continue
		} else if err != nil {
			fmt.Printf("failed to read %s at address 0x%04x: %v\n",
				regType, addr, err)
		} else {
			// we found a register: display its address and value
			fmt.Printf("0x%04x\t%-5v : 0x%04x\t%v\n",
				addr, addr, val, val)
			count++
		}
	}

	fmt.Printf("found %v %ss\n", count, regType)

	return
}

<<<<<<< HEAD
func performPing(client *modbus.Client, count uint16, interval time.Duration) {
	var err error
	var okCount uint
	var timeoutCount uint
=======
func performUnitIdScan(client *modbus.ModbusClient) {
	var err            error
	var countOk        uint
	var countErr       uint
	var countTimeout   uint
	var countGWTimeout uint

	fmt.Println("starting unit id scan")

	for unitId := uint(0); unitId <= 0xff; unitId++ {
		client.SetUnitId(uint8(unitId))

		_, err = client.ReadRegister(0, modbus.INPUT_REGISTER)
		switch err {
		case nil,
		     modbus.ErrIllegalDataAddress,
		     modbus.ErrIllegalFunction,
		     modbus.ErrIllegalDataValue:
			fmt.Printf("0x%02x (%3v): ok\n", unitId, unitId)
			countOk++

		case modbus.ErrRequestTimedOut:
			countTimeout++

		case modbus.ErrGWTargetFailedToRespond:
			countGWTimeout++

		default:
			fmt.Printf("0x%02x (%3v): %v\n", unitId, unitId, err)
			countErr++
		}
	}

	fmt.Printf("found %v devices (%v errors, %v timeouts, %v gateway timeouts)\n",
		countOk, countErr, countTimeout, countGWTimeout)

	return
}

func performPing(client *modbus.ModbusClient, count uint16, interval time.Duration) {
	var err           error
	var okCount       uint
	var timeoutCount  uint
>>>>>>> e3c15711
	var otherErrCount uint
	var startTs time.Time
	var ts time.Time
	var rtt time.Duration
	var minRTT time.Duration
	var maxRTT time.Duration
	var avgRTT time.Duration

	fmt.Printf("ping: sending %v requests...\n", count)

	startTs = time.Now()

	for run := uint16(0); run < count; run++ {
		ts = time.Now()
		_, err = client.ReadRegister(0x0000, modbus.HoldingRegister)

		rtt = time.Since(ts)
		avgRTT += rtt

		if run == 0 || rtt < minRTT {
			minRTT = rtt
		}

		if rtt > maxRTT {
			maxRTT = rtt
		}

		switch err {
		// mask illegal data address and illegal function errors since we
		// only care about getting a response from the target device
		// (on which holding reg #0 may or may not exist)
		case nil, modbus.ErrIllegalDataAddress, modbus.ErrIllegalFunction:
			okCount++
			fmt.Printf("ok: seq = %v, time: %v\n",
				run+1, rtt.Round(time.Microsecond))

		case modbus.ErrRequestTimedOut, modbus.ErrGWTargetFailedToRespond:
			timeoutCount++
			fmt.Printf("timeout (%v): seq = %v, time: %v\n",
				err, run+1, rtt.Round(time.Microsecond))

		default:
			otherErrCount++
			fmt.Printf("error (%v): seq = %v, time: %v\n",
				err, run+1, rtt.Round(time.Microsecond))
		}

		if interval > 0 {
			time.Sleep(interval)
		}
	}

	fmt.Printf("--- ping statistics ---\n"+
		"%v queries, %v target replies, %v transmission errors, %v timeouts, time: %v\n",
		count, okCount, otherErrCount, timeoutCount,
		time.Since(startTs).Round(time.Millisecond))

	fmt.Printf("rtt min/avg/max = %v/%v/%v\n",
		minRTT.Round(time.Microsecond),
		(avgRTT / time.Duration(count)).Round(time.Microsecond),
		maxRTT.Round(time.Microsecond))

	return
}

func decodeString(in []byte) (out string) {
	var dec []byte
	var b byte

	for idx := range in {
		if in[idx] >= 0x20 && in[idx] <= 0x7e {
			b = in[idx]
		} else {
			b = '.'
		}

		dec = append(dec, b)
	}

	out = string(dec)

	return
}

func displayHelp() {
	flag.CommandLine.SetOutput(os.Stdout)

	fmt.Println(
		`This tool is a modbus command line interface client meant to allow quick and easy
interaction with modbus devices (e.g. for probing or troubleshooting).

Available options:`)
	flag.PrintDefaults()
	fmt.Printf(
		`

Commands must be given as trailing arguments after any options.

Example: modbus-cli --target=tcp://somehost:502 --timeout=3s rh:uint16:0x100+5 wc:12:true
         Read 6 holding registers at address 0x100 then set the coil at address 12 to true
         on modbus/tcp device somehost port 502, with a timeout of 3s.

Available commands:
* <rc|readCoils>:<addr>[+additional quantity]
  Read coil at address <addr>, plus any additional coils if specified.

  rc:0x100+199         reads 200 coils starting at address 0x100 (hex)
  rc:300               reads 1 coil at address 300 (decimal)

* <rdi|readDiscreteInputs>:<addr>[+additional quantity]
  Read discrete input at address <addr>, plus any additional discrete inputs if specified.

  rdi:0x100+199        reads 200 discrete inputs starting at address 0x100 (hex)
  rdi:300              reads 1 discrete input at address 300 (decimal)

* <rh|readHoldingRegisters>:<type>:<addr>[+additional quantity]
  Read holding registers at address <addr>, plus any additional registers if specified,
  decoded as <type> which should be one of:
  - uint16:            unsigned 16-bit integer,
  - int16:             signed 16-bit integer,
  - uint32:            unsigned 32-bit integer (2 contiguous modbus registers),
  - int32:             signed 32-bit integer (2 contiguous modbus registers),
  - float32:           32-bit floating point number (2 contiguous modbus registers),
  - uint64:            unsigned 64-bit integer (4 contiguous modbus registers),
  - int64:             signed 64-bit integer (4 contiguous modbus registers),
  - float64:           64-bit floating point number (4 contiguous modbus registers),
  - bytes:             string of bytes (2 bytes per modbus register).

  rh:int16:0x300+1     reads 2 consecutive 16-bit signed integers at addresses 0x300 and 0x301
  rh:uint32:20         reads a 32-bit unsigned integer at addresses 20-21 (2 modbus registers)
  rh:float32:500+10    reads 11 32-bit floating point numbers at addresses 500-521
                       (11 * 32bit make for 22 16-bit contiguous modbus registers)

* <ri:readInputRegisters>:<type>:<addr>[+additional quanitity]
  Read input registers at address <addr>, plus any additional registers if specified, decoded
  in the same way as explained above.

  ri:uint16:0x300+1    reads 2 consecutive 16-bit unsigned integers at addresses 0x300 and 0x301
  ri:int32:20          reads a 32-bit signed integer at addresses 20-21 (2 modbus registers)

* <wc|writeCoil>:<addr>:<value>
  Set the coil at address <addr> to either true or false, depending on <value>.

  wc:1:true            writes true to the coil at address 1
  wc:2:false           writes false to the coil at address 2

* <wr:writeRegister>:<type>:<addr>:<value>
  Write <value> to register(s) at address <addr>, using the encoding given by <type>.

  wr:int16:0xf100:-10  writes -10 as a 16-bit signed integer at address 0xf100
                       (1 modbus register)
  wr:int32:0xff00:0xff writes 0xff as a 32-bit signed integer at addresses 0xff00-0xff01
                       (2 consecutive modbus registers)
  wr:float64:100:-3.2  writes -3.2 as a 64-bit float at addresses 100-103
                       (4 consecutive modbus registers)
  wr:bytes:5:fafbfcfd  writes 0xfafbfcfd as a 4-byte string at addresses 5-6
                       (2 consecutive modbus registers)

* sleep:<duration>
  Pause for <duration>, specified as a golang duration string.

  sleep:300s           sleeps for 300 seconds
  sleep:3m             sleeps for 3 minutes
  sleep:3ms            sleeps for 3 milliseconds

* repeat
  Restart execution of the given commands.

  rh:uint32:100 sleep:1s repeat  reads a 32-bit unsigned integer at addresses 100-101 and
                                 pauses for one second, forever in a loop.

* date
  Print the current date and time (can be useful for long-running scripts).

* scan:<type>
  Perform a modbus "scan" of the modbus type <type>, which can be one of:
  - "c", "coils",
  - "di", "discreteInputs",
  - "hr", "holdingRegisters",
  - "ir", "inputRegisters",
  - "s", "sid".

  scan:hr              scans the device for holding registers.
  scan:di              scans the device for discrete inputs.

  Read requests are made over the entire address space (65535 addresses).
  Adresses for which a non-error response is received are listed, along with the value received.
  Errors other than Illegal Data Address and Illegal Function are also shown, as they should
  not happen in sane implementations.

  scan:sid             scans the target for devices.

  Scans all unit IDs (0 to 255) using a single read input register request. Addresses responding
  positively or with non-timeout errors are shown, while timeouts and gateway timeouts are ignored.
  This command can be used to find active nodes on RS485 buses, behind gateways or in composite
  devices.

* ping:<count>[:interval]
  Executes <count> modbus reads (1 holding register at address 0x0000), either back to back or
  separated by [interval] if specified, then prints timing and outcome statistics.
  This command can be used to troubleshoot network or serial connections.

Register endianness and word order:
  The endianness of holding/input registers can be specified with --endianness <big|little> and
  defaults to big endian (as per the modbus spec).
  For constructs spanning multiple consecutive registers (namely [u]int32, float32, [u]int64 and
  float64), the word order can be set with --word-order <highfirst|lowfirst> and arbitrarily
  defaults to highfirst (i.e. most significant word first).

Supported transports and associated target schemes:
  - Modbus RTU using a local serial device:               rtu:///path/to/device
  - Modbus RTU over TCP (RTU framing over a TCP socket):  rtuovertcp://host:port
  - Modbus RTU over UDP (RTU framing over an UDP socket): rtuoverudp://host:port
  - Modbus TCP (MBAP):                                    tcp://host:port
  - Modbus TCP over TLS (MBAPS or Modbus Security):       tcp+tls://host:port
  - Modbus TCP over UDP (MBAP over UDP):                  udp://host:port
Note that UDP transports are not part of the Modbus protocol specification.

Examples:
  $ modbus-cli --target tcp://10.100.0.10:502 rh:uint32:0x100+5 rc:0+10 wc:3:true
  Connect to 10.100.0.10 port 502, read 6 consecutive 32-bit unsigned integers at addresses
  0x100-0x10b (12 modbus registers) and 11 coils at addresses 0-10, then set the coil at
  address 3 to true.

  $ modbus-cli --target rtu:///dev/ttyUSB0 --speed 19200 suid:2 rh:uint16:0+7 \
    wr:uint16:0x2:0x0605 suid:3 ri:int16:0+1 sleep:1s repeat
  Open serial port /dev/ttyUSB0 at a speed of 19200 bps and repeat forever:
    select unit id (slave id) 2, read holding registers at addresses 0-7 as 16 bit unsigned
    integers, write 0x605 as a 16-bit unsigned integer at address 2,
    change for unit id 3, read input registers 0-1 as 16-bit signed integers,
    pause for 1s.

  $ modbus-cli --target tcp://somehost:502 scan:hr scan:ir scan:di scan:coils
  Connect to somehost port 502 and perform a scan of all modbus types (namely
  holding registers, input registers, discrete inputs and coils).

  $ modbus-cli --target tcp+tls://securehost:802 --cert client.cert.pem --key client.key.pem \
    --ca ca.cert.pem rh:uint32:0x3000
  Connect to securehost port 802 using modbus/TCP over TLS, using client.cert.pem and
  client.key.pem to authenticate to the server (client auth) and ca.cert.pem to authenticate
  the server, then read holding registers 0x3000-0x3001 as a 32-bit unsigned integer.
  Note that ca.cert.pem can either be a CA (Certificate Authority) or the server (leaf)
  certificate.
`)

	return
}<|MERGE_RESOLUTION|>--- conflicted
+++ resolved
@@ -383,7 +383,6 @@
 
 			switch splitArgs[1] {
 			case "c", "coils":
-<<<<<<< HEAD
 				o.op = scanBools
 				o.isCoil = true
 			case "di", "discreteInputs":
@@ -395,27 +394,11 @@
 			case "i", "ir", "input", "inputRegisters":
 				o.op = scanRegisters
 				o.isHoldingReg = false
-			default:
-				fmt.Printf("unknown register type '%v' (valid options <coils|di|hr|ir>\n",
-					splitArgs[1])
-=======
-				o.op           = scanBools
-				o.isCoil       = true
-			case "di", "discreteInputs":
-				o.op           = scanBools
-				o.isCoil       = false
-			case "h", "hr", "holding", "holdingRegisters":
-				o.op           = scanRegisters
-				o.isHoldingReg = true
-			case "i", "ir", "input", "inputRegisters":
-				o.op           = scanRegisters
-				o.isHoldingReg = false
 			case "s", "sid":
-				o.op           = scanUnitId
+				o.op = scanUnitId
 			default:
 				fmt.Printf("unknown scan/register type '%s' (valid options <coils|di|hr|ir|s>\n",
-					   splitArgs[1])
->>>>>>> e3c15711
+					splitArgs[1])
 				os.Exit(2)
 			}
 
@@ -953,7 +936,7 @@
 	return
 }
 
-func performBoolScan(client *modbus.Client, isCoil bool) {
+func performBoolScan(client *modbus.Client, unitID uint8, isCoil bool) {
 	var err error
 	var addr uint32
 	var val bool
@@ -970,9 +953,9 @@
 
 	for addr = 0; addr <= 0xffff; addr++ {
 		if isCoil {
-			val, err = client.ReadCoil(uint16(addr))
+			val, err = client.ReadCoil(unitID, uint16(addr))
 		} else {
-			val, err = client.ReadDiscreteInput(uint16(addr))
+			val, err = client.ReadDiscreteInput(unitID, uint16(addr))
 		}
 		if err == modbus.ErrIllegalDataAddress || err == modbus.ErrIllegalFunction {
 			// the register does not exist
@@ -992,7 +975,7 @@
 	return
 }
 
-func performRegisterScan(client *modbus.Client, isHoldingReg bool) {
+func performRegisterScan(client *modbus.Client, unitID uint8, isHoldingReg bool) {
 	var err error
 	var addr uint32
 	var val uint16
@@ -1009,9 +992,9 @@
 
 	for addr = 0; addr <= 0xffff; addr++ {
 		if isHoldingReg {
-			val, err = client.ReadRegister(uint16(addr), modbus.HoldingRegister)
+			val, err = client.ReadRegister(unitID, uint16(addr), modbus.HoldingRegister)
 		} else {
-			val, err = client.ReadRegister(uint16(addr), modbus.InputRegister)
+			val, err = client.ReadRegister(unitID, uint16(addr), modbus.InputRegister)
 		}
 		if err == modbus.ErrIllegalDataAddress || err == modbus.ErrIllegalFunction {
 			// the register does not exist
@@ -1032,56 +1015,47 @@
 	return
 }
 
-<<<<<<< HEAD
+func performUnitIdScan(client *modbus.Client) {
+	var err error
+	var countOk uint
+	var countErr uint
+	var countTimeout uint
+	var countGWTimeout uint
+
+	fmt.Println("starting unit id scan")
+
+	for unitId := uint8(0); unitId <= 0xff; unitId++ {
+		_, err = client.ReadRegister(unitId, 0, modbus.InputRegister)
+		switch err {
+		case nil,
+			modbus.ErrIllegalDataAddress,
+			modbus.ErrIllegalFunction,
+			modbus.ErrIllegalDataValue:
+			fmt.Printf("0x%02x (%3v): ok\n", unitId, unitId)
+			countOk++
+
+		case modbus.ErrRequestTimedOut:
+			countTimeout++
+
+		case modbus.ErrGWTargetFailedToRespond:
+			countGWTimeout++
+
+		default:
+			fmt.Printf("0x%02x (%3v): %v\n", unitId, unitId, err)
+			countErr++
+		}
+	}
+
+	fmt.Printf("found %v devices (%v errors, %v timeouts, %v gateway timeouts)\n",
+		countOk, countErr, countTimeout, countGWTimeout)
+
+	return
+}
+
 func performPing(client *modbus.Client, count uint16, interval time.Duration) {
 	var err error
 	var okCount uint
 	var timeoutCount uint
-=======
-func performUnitIdScan(client *modbus.ModbusClient) {
-	var err            error
-	var countOk        uint
-	var countErr       uint
-	var countTimeout   uint
-	var countGWTimeout uint
-
-	fmt.Println("starting unit id scan")
-
-	for unitId := uint(0); unitId <= 0xff; unitId++ {
-		client.SetUnitId(uint8(unitId))
-
-		_, err = client.ReadRegister(0, modbus.INPUT_REGISTER)
-		switch err {
-		case nil,
-		     modbus.ErrIllegalDataAddress,
-		     modbus.ErrIllegalFunction,
-		     modbus.ErrIllegalDataValue:
-			fmt.Printf("0x%02x (%3v): ok\n", unitId, unitId)
-			countOk++
-
-		case modbus.ErrRequestTimedOut:
-			countTimeout++
-
-		case modbus.ErrGWTargetFailedToRespond:
-			countGWTimeout++
-
-		default:
-			fmt.Printf("0x%02x (%3v): %v\n", unitId, unitId, err)
-			countErr++
-		}
-	}
-
-	fmt.Printf("found %v devices (%v errors, %v timeouts, %v gateway timeouts)\n",
-		countOk, countErr, countTimeout, countGWTimeout)
-
-	return
-}
-
-func performPing(client *modbus.ModbusClient, count uint16, interval time.Duration) {
-	var err           error
-	var okCount       uint
-	var timeoutCount  uint
->>>>>>> e3c15711
 	var otherErrCount uint
 	var startTs time.Time
 	var ts time.Time
